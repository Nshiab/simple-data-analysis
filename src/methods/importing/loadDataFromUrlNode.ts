import axios from "axios"
<<<<<<< HEAD
import { csvParse, tsvParse, autoType } from "d3-dsv"

import { SimpleDataItem } from "../../types/index.js"
import helpers from "../../helpers/index.js"
=======
import { csvParse, tsvParse } from "d3-dsv"
import arraysToData from "../../helpers/arraysToData.js"
import getExtension from "../../helpers/getExtension.js"
import log from "../../helpers/log.js"
import { SimpleDataItem } from "../../types/SimpleData.types"
>>>>>>> bc9b6e59

export default async function loadDataFromUrlNode(
    url: string,
    dataAsArrays = false,
    firstItem = 0,
    lastItem = Infinity,
    missingKeyValues: SimpleDataItem = {
        null: null,
        NaN: NaN,
        undefined: undefined,
    },
    verbose = false
): Promise<SimpleDataItem[]> {
    const request = await axios.get(url)
    const data = request.data

    const fileExtension = helpers.getExtension(url)

    // eslint-disable-next-line @typescript-eslint/no-explicit-any
    let arrayOfObjects: any[] = []

    if (fileExtension === "csv" || fileExtension === "tsv") {
        verbose &&
            helpers.log(`=> ${fileExtension} file extension detected`, "blue")

        if (fileExtension === "csv") {
            arrayOfObjects = csvParse(data) as SimpleDataItem[]
        } else if (fileExtension === "tsv") {
            arrayOfObjects = tsvParse(data) as SimpleDataItem[]
        }

        // eslint-disable-next-line @typescript-eslint/no-explicit-any
        delete arrayOfObjects["columns" as any]
        arrayOfObjects = arrayOfObjects.slice(firstItem, lastItem + 1)

        const keys = Object.keys(arrayOfObjects[0])
        const missingValueKeys = Object.keys(missingKeyValues)

        for (let i = 0; i < arrayOfObjects.length; i++) {
            for (let j = 0; j < keys.length; j++) {
                if (missingValueKeys.includes(arrayOfObjects[i][keys[j]])) {
                    const val = arrayOfObjects[i][keys[j]]
                    arrayOfObjects[i][keys[j]] = missingKeyValues[val]
                }
            }
        }
    } else if (fileExtension === "json") {
        arrayOfObjects = dataAsArrays ? helpers.arraysToData(data) : data
        arrayOfObjects = arrayOfObjects.slice(firstItem, lastItem + 1)
    } else {
        throw new Error("Unknown file extension " + fileExtension)
    }

    return arrayOfObjects
}<|MERGE_RESOLUTION|>--- conflicted
+++ resolved
@@ -1,16 +1,8 @@
 import axios from "axios"
-<<<<<<< HEAD
-import { csvParse, tsvParse, autoType } from "d3-dsv"
+import { csvParse, tsvParse } from "d3-dsv"
 
 import { SimpleDataItem } from "../../types/index.js"
 import helpers from "../../helpers/index.js"
-=======
-import { csvParse, tsvParse } from "d3-dsv"
-import arraysToData from "../../helpers/arraysToData.js"
-import getExtension from "../../helpers/getExtension.js"
-import log from "../../helpers/log.js"
-import { SimpleDataItem } from "../../types/SimpleData.types"
->>>>>>> bc9b6e59
 
 export default async function loadDataFromUrlNode(
     url: string,
