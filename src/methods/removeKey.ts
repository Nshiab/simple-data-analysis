<<<<<<< HEAD
import log from "../helpers/log"
import { SimpleDataItem, Options, defaultOptions } from "../types"
import showTable from "./showTable"
=======
import { SimpleDataItem, Options } from "../types.js"
import hasKey from "../helpers/hasKey.js"
>>>>>>> 9403df4e

export default function removeKey(data: SimpleDataItem[], key: string, options: Options): SimpleDataItem[] {

    if (!hasKey(data[0], key)) {
        throw new Error("No key " + key)
    }

    for (let i = 0; i < data.length; i++) {
        delete data[i][key]
    }

    return data
}<|MERGE_RESOLUTION|>--- conflicted
+++ resolved
@@ -1,11 +1,5 @@
-<<<<<<< HEAD
-import log from "../helpers/log"
-import { SimpleDataItem, Options, defaultOptions } from "../types"
-import showTable from "./showTable"
-=======
-import { SimpleDataItem, Options } from "../types.js"
-import hasKey from "../helpers/hasKey.js"
->>>>>>> 9403df4e
+import { SimpleDataItem, Options } from "../types"
+import hasKey from "../helpers/hasKey"
 
 export default function removeKey(data: SimpleDataItem[], key: string, options: Options): SimpleDataItem[] {
 
