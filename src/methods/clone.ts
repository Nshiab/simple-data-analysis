--- conflicted
+++ resolved
@@ -1,9 +1,4 @@
-<<<<<<< HEAD
 import { SimpleDataItem, Options } from "../types"
-//@ts-ignore
-=======
-import { SimpleDataItem, Options } from "../types.js"
->>>>>>> 9403df4e
 import cloneDeep from "lodash.clonedeep"
 import SimpleData from "../class/SimpleData"
 
