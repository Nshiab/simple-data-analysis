import isEqual from "lodash.isequal"
<<<<<<< HEAD

import { SimpleDataItem } from "../../types/index.js"
import helpers from "../../helpers/index.js"
=======
import { SimpleDataItem } from "../../types/SimpleData.types"
import log from "../../helpers/log.js"
import toPercentage from "../../helpers/toPercentage.js"
import hasKey from "../../helpers/hasKey.js"
>>>>>>> ed3ec4cc

export default function keepDuplicates(
    data: SimpleDataItem[],
    key?: string,
    verbose?: boolean
) {
    const duplicates: SimpleDataItem[] = []
    if (key === undefined) {
        for (let i = 0; i < data.length; i++) {
            if (data.filter((d) => isEqual(data[i], d)).length > 1) {
                duplicates.push(data[i])
            }
        }
    } else {
<<<<<<< HEAD
        const uniqueKeys = helpers.getUniqueKeys(data)
        if (!uniqueKeys.includes(key)) {
=======
        if (!hasKey(data[0], key)) {
>>>>>>> ed3ec4cc
            throw new Error(`${key} key is not present in data.`)
        }
        for (let i = 0; i < data.length; i++) {
            if (data.filter((d) => isEqual(data[i][key], d[key])).length > 1) {
                duplicates.push(data[i])
            }
        }
    }

    verbose &&
        helpers.log(
            key === undefined
                ? `/!\\ Found ${
                      duplicates.length
                  } duplicate items, representing ${helpers.toPercentage(
                      duplicates.length,
                      data.length
                  )} of received items.`
                : `/!\\ Found ${
                      duplicates.length
                  } duplicate items for key ${key}, representing ${helpers.toPercentage(
                      duplicates.length,
                      data.length
                  )} of received items.`,
            "bgRed"
        )

    return duplicates // result
}<|MERGE_RESOLUTION|>--- conflicted
+++ resolved
@@ -1,14 +1,7 @@
 import isEqual from "lodash.isequal"
-<<<<<<< HEAD
 
 import { SimpleDataItem } from "../../types/index.js"
 import helpers from "../../helpers/index.js"
-=======
-import { SimpleDataItem } from "../../types/SimpleData.types"
-import log from "../../helpers/log.js"
-import toPercentage from "../../helpers/toPercentage.js"
-import hasKey from "../../helpers/hasKey.js"
->>>>>>> ed3ec4cc
 
 export default function keepDuplicates(
     data: SimpleDataItem[],
@@ -23,12 +16,8 @@
             }
         }
     } else {
-<<<<<<< HEAD
-        const uniqueKeys = helpers.getUniqueKeys(data)
-        if (!uniqueKeys.includes(key)) {
-=======
-        if (!hasKey(data[0], key)) {
->>>>>>> ed3ec4cc
+
+        if (!helpers.hasKey(data[0], key)) {
             throw new Error(`${key} key is not present in data.`)
         }
         for (let i = 0; i < data.length; i++) {
