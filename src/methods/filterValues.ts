--- conflicted
+++ resolved
@@ -1,13 +1,7 @@
-<<<<<<< HEAD
 import log from "../helpers/log"
 import { SimpleDataItem, Options } from "../types"
 import percentage from "../helpers/percentage"
-=======
-import log from "../helpers/log.js"
-import { SimpleDataItem, Options } from "../types.js"
-import percentage from "../helpers/percentage.js"
-import hasKey from "../helpers/hasKey.js"
->>>>>>> 9403df4e
+import hasKey from "../helpers/hasKey"
 
 export default function filterValues(data: SimpleDataItem[], key: string, func: (val: any) => any, options: Options): SimpleDataItem[] {
 
