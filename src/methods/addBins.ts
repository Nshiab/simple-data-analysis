<<<<<<< HEAD
import log from "../helpers/log"
import { SimpleDataItem, Options } from "../types"
//@ts-ignore
=======
import log from "../helpers/log.js"
import { SimpleDataItem, Options } from "../types.js"
>>>>>>> 9403df4e
import { extent } from "d3-array"
import hasKey from "../helpers/hasKey.js"

export default function addBins(data: SimpleDataItem[], key: string, newKey: string, nbBins: number, options: Options): SimpleDataItem[] {

    if (!hasKey(data[0], key)) {
        throw new Error("No key " + key)
    }
    if (hasKey(data[0], newKey)) {
        throw new Error("Already a key named " + key)
    }

    const values = data.map(d => d[key])
    const [min, max] = extent(values)
    const difference = max - min
    const interval = difference / nbBins

    const bins = []
    for (let i = 1; i <= nbBins; i++) {
        bins.push(min + i * interval)
    }

    options.logs && log("The bins values are => " + min + "," + String(bins), "blue")
    options.logs && log("/!\\ The first bin is labelled 1 (not 0).", "bgRed")

    for (let i = 0; i < data.length; i++) {
        const value = data[i][key]
        for (let b = 1; b <= bins.length; b++) {
            if (value <= bins[b - 1]) {
                data[i][newKey] = b
                break
            }
        }
    }

    return data
}<|MERGE_RESOLUTION|>--- conflicted
+++ resolved
@@ -1,13 +1,7 @@
-<<<<<<< HEAD
 import log from "../helpers/log"
 import { SimpleDataItem, Options } from "../types"
-//@ts-ignore
-=======
-import log from "../helpers/log.js"
-import { SimpleDataItem, Options } from "../types.js"
->>>>>>> 9403df4e
 import { extent } from "d3-array"
-import hasKey from "../helpers/hasKey.js"
+import hasKey from "../helpers/hasKey"
 
 export default function addBins(data: SimpleDataItem[], key: string, newKey: string, nbBins: number, options: Options): SimpleDataItem[] {
 
