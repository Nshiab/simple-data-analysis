--- conflicted
+++ resolved
@@ -1,16 +1,8 @@
-<<<<<<< HEAD
 import log from "../helpers/log"
 import { SimpleDataItem, Options } from "../types"
-//@ts-ignore
 import { quantile, extent } from "d3-array"
 import percentage from "../helpers/percentage"
-=======
-import log from "../helpers/log.js"
-import { SimpleDataItem, Options } from "../types.js"
-import { quantile, extent } from "d3-array"
-import percentage from "../helpers/percentage.js"
-import hasKey from "../helpers/hasKey.js"
->>>>>>> 9403df4e
+import hasKey from "../helpers/hasKey"
 
 export default function addOutliers(data: SimpleDataItem[], key: string, newKey: string, method: "boxplot", options: Options): SimpleDataItem[] {
 
