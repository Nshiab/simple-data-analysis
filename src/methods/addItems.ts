--- conflicted
+++ resolved
@@ -1,11 +1,8 @@
 import { SimpleDataItem, Options } from "../types.js"
 //@ts-ignore
 import isEqual from "lodash.isequal"
-<<<<<<< HEAD
 import log from "../helpers/log.js"
-=======
 import SimpleData from "../class/SimpleData.js"
->>>>>>> 6ecd6747
 
 export default function addItems(data: SimpleDataItem[], dataToBeAdded: SimpleDataItem[], options: Options): SimpleDataItem[] {
 
