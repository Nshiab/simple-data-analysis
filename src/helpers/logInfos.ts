<<<<<<< HEAD
import showTable from "../methods/showTable"
import { defaultOptions, SimpleDataItem } from "../types"
import log from "./log"
=======
import showTable from "../methods/showTable.js"
import { Options, SimpleDataItem } from "../types"
import log from "./log.js"
>>>>>>> a69a8ade

export default function logInfos(startOrEnd: "start" | "end", parameters: any[], options: Options, func: (data: SimpleDataItem[], ...args: any[]) => any, start?: number, data?: SimpleDataItem[]) {

    if (startOrEnd === "start") {

        options.logs && log("\n" + func.name + "()")
        options.logOptions && log("options:")
        options.logOptions && log(options)
        options.logParameters && log("parameters:")
        options.logParameters && log(parameters.slice(0, parameters.length - 1))

    } else if (startOrEnd === "end") {

        (options.logs || options.showDataNoOverwrite) && data && showTable(data, options)
        const end = Date.now()
        options.logs && start && log(`Done in ${((end - start) / 1000).toFixed(3)} sec.`)

    }

    return startOrEnd === "start" ? Date.now() : undefined
}<|MERGE_RESOLUTION|>--- conflicted
+++ resolved
@@ -1,12 +1,6 @@
-<<<<<<< HEAD
 import showTable from "../methods/showTable"
-import { defaultOptions, SimpleDataItem } from "../types"
+import { Options, SimpleDataItem } from "../types"
 import log from "./log"
-=======
-import showTable from "../methods/showTable.js"
-import { Options, SimpleDataItem } from "../types"
-import log from "./log.js"
->>>>>>> a69a8ade
 
 export default function logInfos(startOrEnd: "start" | "end", parameters: any[], options: Options, func: (data: SimpleDataItem[], ...args: any[]) => any, start?: number, data?: SimpleDataItem[]) {
 
