import fs from "fs"
import { JSDOM } from "jsdom"
import SimpleData from "./SimpleData.js"
import { SimpleDataItem, SimpleDataValue } from "../types/SimpleData.types"
import loadDataFromLocalFile_ from "../methods/loadDataFromLocalFile.js"
import saveData_ from "../methods/saveData.js"
import { logCall } from "../helpers/logCall.js"
import checkKeys from "../helpers/checkKeys.js"
import log from "../helpers/log.js"

export default class SimpleDataNode extends SimpleData {
    #updateSimpleData(data: SimpleDataItem[]) {
        this._data = data
        this._keys = data[0] === undefined ? [] : Object.keys(data[0])
    }

    // ** SPECIFIC NODEJS METHODS ** //

    @logCall()
    loadDataFromLocalFile({
        path,
<<<<<<< HEAD
        missingKeyValues = { "null": null, "NaN": NaN, "undefined": undefined },
        encoding = "utf8",
        fillMissingKeys = false
    }: {
        path: string,
        encoding?: BufferEncoding,
        missingKeyValues?: SimpleDataItem,
        fillMissingKeys?: boolean
=======
        missingKeyValues = { null: null, NaN: NaN, undefined: undefined },
        encoding = "utf8",
    }: {
        path: string
        encoding?: BufferEncoding
        missingKeyValues?: SimpleDataItem
>>>>>>> 194fe12d
    }): SimpleDataNode {
        if (this._data.length > 0) {
            throw new Error(
                "This SimpleData already has data. Create another one."
            )
        }

        const data = loadDataFromLocalFile_({
            path: path,
            verbose: this.verbose,
            missingKeyValues: missingKeyValues,
            encoding: encoding,
        })

        if (data.length === 0) {
            throw new Error("Incoming data is empty.")
        }

        checkKeys(data, fillMissingKeys, this.verbose)

        this.#updateSimpleData(data)

        return this
    }

    @logCall()
    saveData({
        path,
        encoding = "utf8",
    }: {
        path: string
        encoding?: BufferEncoding
    }): SimpleDataNode {
        saveData_(this._data, path, this.verbose, encoding)

        return this
    }

    @logCall()
<<<<<<< HEAD
    saveChart({ path, type, x, y, color }: { path: string, type: "dot" | "line" | "bar" | "box", x: string, y: string, color?: string }): SimpleDataNode {

=======
    saveChart({
        path,
        type,
        x,
        y,
        color,
    }: {
        path: string
        type: "dot" | "line" | "bar" | "box"
        x: string
        y: string
        color?: string
    }): string {
>>>>>>> 194fe12d
        if (global.document === undefined) {
            const jsdom = new JSDOM("")
            global.document = jsdom.window.document
        }

        const chart = super.getChart({ x, y, type, color })

        fs.writeFileSync(path, chart)
        this.verbose && log(`=> chart save to ${path}`, "blue")

        return this
    }

    @logCall()
<<<<<<< HEAD
    saveCustomChart({ path, plotOptions }: { path: string, plotOptions: object }): SimpleDataNode {

=======
    saveCustomChart({
        path,
        plotOptions,
    }: {
        path: string
        plotOptions: object
    }): string {
>>>>>>> 194fe12d
        if (global.document === undefined) {
            const jsdom = new JSDOM("")
            global.document = jsdom.window.document
        }
        const chart = super.getCustomChart({ plotOptions })

        fs.writeFileSync(path, chart)
        this.verbose && log(`=> chart save to ${path}`, "blue")

        return this
    }
}<|MERGE_RESOLUTION|>--- conflicted
+++ resolved
@@ -19,7 +19,6 @@
     @logCall()
     loadDataFromLocalFile({
         path,
-<<<<<<< HEAD
         missingKeyValues = { "null": null, "NaN": NaN, "undefined": undefined },
         encoding = "utf8",
         fillMissingKeys = false
@@ -28,14 +27,6 @@
         encoding?: BufferEncoding,
         missingKeyValues?: SimpleDataItem,
         fillMissingKeys?: boolean
-=======
-        missingKeyValues = { null: null, NaN: NaN, undefined: undefined },
-        encoding = "utf8",
-    }: {
-        path: string
-        encoding?: BufferEncoding
-        missingKeyValues?: SimpleDataItem
->>>>>>> 194fe12d
     }): SimpleDataNode {
         if (this._data.length > 0) {
             throw new Error(
@@ -75,10 +66,6 @@
     }
 
     @logCall()
-<<<<<<< HEAD
-    saveChart({ path, type, x, y, color }: { path: string, type: "dot" | "line" | "bar" | "box", x: string, y: string, color?: string }): SimpleDataNode {
-
-=======
     saveChart({
         path,
         type,
@@ -91,8 +78,7 @@
         x: string
         y: string
         color?: string
-    }): string {
->>>>>>> 194fe12d
+    }): SimpleDataNode {
         if (global.document === undefined) {
             const jsdom = new JSDOM("")
             global.document = jsdom.window.document
@@ -107,18 +93,13 @@
     }
 
     @logCall()
-<<<<<<< HEAD
-    saveCustomChart({ path, plotOptions }: { path: string, plotOptions: object }): SimpleDataNode {
-
-=======
     saveCustomChart({
         path,
         plotOptions,
     }: {
         path: string
         plotOptions: object
-    }): string {
->>>>>>> 194fe12d
+    }): SimpleDataNode {
         if (global.document === undefined) {
             const jsdom = new JSDOM("")
             global.document = jsdom.window.document
