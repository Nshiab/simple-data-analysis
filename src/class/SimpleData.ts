--- conflicted
+++ resolved
@@ -51,7 +51,6 @@
         verbose = false,
         logParameters = false,
         nbTableItemsToLog = 5,
-<<<<<<< HEAD
         fillMissingKeys = false
     }: {
         data?: SimpleDataItem[],
@@ -61,14 +60,6 @@
         fillMissingKeys?: boolean
     } = {}) {
 
-=======
-    }: {
-        data?: SimpleDataItem[]
-        verbose?: boolean
-        logParameters?: boolean
-        nbTableItemsToLog?: number
-    } = {}) {
->>>>>>> 194fe12d
         if (data.length > 0) {
             checkKeys(data, fillMissingKeys, verbose)
         } else if (data.length === 0) {
@@ -93,7 +84,6 @@
     @asyncLogCall()
     async loadDataFromUrl({
         url,
-<<<<<<< HEAD
         missingKeyValues = { "null": null, "NaN": NaN, "undefined": undefined },
         encoding = "utf8",
         fillMissingKeys = false
@@ -102,14 +92,6 @@
         encoding?: BufferEncoding,
         missingKeyValues?: SimpleDataItem,
         fillMissingKeys?: boolean
-=======
-        missingKeyValues = { null: null, NaN: NaN, undefined: undefined },
-        encoding = "utf8",
-    }: {
-        url: string
-        encoding?: BufferEncoding
-        missingKeyValues?: SimpleDataItem
->>>>>>> 194fe12d
     }): Promise<this> {
         const data = await loadDataFromUrl_({
             url: url,
@@ -213,17 +195,10 @@
     addKey({
         key,
         valueGenerator,
-<<<<<<< HEAD
         overwrite = true
     }: {
         key: string,
         valueGenerator: (item: SimpleDataItem) => SimpleDataValue,
-=======
-        overwrite = true,
-    }: {
-        key: string
-        valueGenerator: (item: SimpleDataItem) => SimpleDataValue
->>>>>>> 194fe12d
         overwrite?: boolean
     }): this {
         const data = addKey_(this._data, key, valueGenerator)
@@ -346,17 +321,10 @@
     modifyValues({
         key,
         valueGenerator,
-<<<<<<< HEAD
         overwrite = true
     }: {
         key: string,
         valueGenerator: (val: SimpleDataValue) => SimpleDataValue,
-=======
-        overwrite = true,
-    }: {
-        key: string
-        valueGenerator: (val: SimpleDataValue) => SimpleDataValue
->>>>>>> 194fe12d
         overwrite?: boolean
     }): this {
         const data = modifyValues_(this._data, key, valueGenerator)
@@ -369,17 +337,10 @@
     modifyItems({
         key,
         itemGenerator,
-<<<<<<< HEAD
         overwrite = true
     }: {
         key: string,
         itemGenerator: (item: SimpleDataItem) => SimpleDataValue,
-=======
-        overwrite = true,
-    }: {
-        key: string
-        itemGenerator: (item: SimpleDataItem) => SimpleDataValue
->>>>>>> 194fe12d
         overwrite?: boolean
     }): this {
         const data = modifyItems_(this._data, key, itemGenerator)
@@ -461,17 +422,10 @@
     filterValues({
         key,
         valueComparator,
-<<<<<<< HEAD
-        overwrite = true
-    }: {
-        key: string,
-        valueComparator: (val: SimpleDataValue) => SimpleDataValue,
-=======
         overwrite = true,
     }: {
         key: string
         valueComparator: (val: SimpleDataValue) => SimpleDataValue
->>>>>>> 194fe12d
         overwrite?: boolean
     }): this {
         const data = filterValues_(
