# How to contribute

This page explains how you can contribute to the simple-data-analysis library.

Feel free to start a [conversation](https://github.com/nshiab/simple-data-analysis/discussions) if some questions you have are not answered below.

You can also check [this tutorial](https://github.com/firstcontributions/first-contributions) as a ressource.

If you don't feel comfortable playing with the project's code, keep in mind that starting a conversation about a new feature or flagging a bug is already of great help! :)

And thank you for your interest in contributing!

## 1 - Create an issue

The first step is to create an issue with a clear title and a description of the problem you encountered:
https://github.com/nshiab/simple-data-analysis/issues

If you want to solve the problem, explain what you have in mind and how you want to proceed.

## 2 - Fork / create a branch

If you are not a contributor to the repository, fork the repository.

Once the issue is published, create a new branch. By default, the name of the branch will be the issue title. Adjust the name to make it more readable if needed.

If you are a contributor, create the branch within the original repository. If you are not a contributor, create it inside your forked repository.

![A GitHubd issue](./assets/create-branch.png)

## 3 - Do your magic

Clone the repository (or forked repository), check out to your branch, and have fun!

The suggested workflow is to create tests in `test/unit/` with the expected outputs. Then add methods in `src/` and into the SimpleData class in `src/class/SimpleData.ts` (or in the relevant class).

Then do your magic to pass the tests you created. It's a great way to stay focused and break down the tasks into small steps.

We use [mocha](https://mochajs.org/) for the tests and the library is coded with [TypeScript](https://www.typescriptlang.org/). Here's how to run a specific test file with one or more tests in it:

`npx mocha --require ts-node/register ./test/unit/methods/analyzing/summarize.test.ts`

Read the tests and the functions already present as inspirations. Do your best to write clear and understandable code.

When committing your work, keep in mind that your messages are public.

If you have any questions at any step, leave a comment on the relevant issue.

## 4 - Final tests

<<<<<<< HEAD
When your new code passes all your tests, you can add it to the SimpleData class in `src/class/SimpleData.ts` (or in the relevant class).

Again, check how the other methods and functions are added and take them as examples.

You can now move on to the integration test in `test/integration/SimpleData.test.ts` (or in the relevant class).
=======
When your new code passes all your tests, you can now move on to the integration test in `test/integration/SimpleData.test.ts` (or in the relevant class).
>>>>>>> cd20d7ed

Chain your method to the others and run `npm run test-simple-data` (or `npm run test-simple-data-node`) to ensure that your code works in a (somewhat) real context.

When all the steps above are dealt with, it's time for the final test: `npm run allTests`.

Make sure to correct any remaining problems, like linter warnings.

## 5 - Pull request

It's now time to share your wonderful work!

First, you need to make sure that your code is up-to-date. Some changes could have been pushed to the main branch while you worked on your branch or forked repo.

Pull the main branch and merge it to your branch. If you have conflicts, adapt your code to fix them.

Don't forget to commit and push your changes.

And now create a pull request! Choose your branch. Explain what you did in your code and what issue you solved.

![A GitHub pull request.](./assets/pull-request.png)

An experienced contributor will look at your proposition. They might ask questions and suggest modifications to your code.

When all questions are answered, and modifications are done, your code will be merged into the main branch and officially part of the library! Congrats!<|MERGE_RESOLUTION|>--- conflicted
+++ resolved
@@ -47,15 +47,7 @@
 
 ## 4 - Final tests
 
-<<<<<<< HEAD
-When your new code passes all your tests, you can add it to the SimpleData class in `src/class/SimpleData.ts` (or in the relevant class).
-
-Again, check how the other methods and functions are added and take them as examples.
-
-You can now move on to the integration test in `test/integration/SimpleData.test.ts` (or in the relevant class).
-=======
 When your new code passes all your tests, you can now move on to the integration test in `test/integration/SimpleData.test.ts` (or in the relevant class).
->>>>>>> cd20d7ed
 
 Chain your method to the others and run `npm run test-simple-data` (or `npm run test-simple-data-node`) to ensure that your code works in a (somewhat) real context.
 
